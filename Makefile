# A really simple make file because this code is not complex!

FLAGS := $(FLAGS) -Wall -std=c99

all:
<<<<<<< HEAD
	gcc $(FLAGS) -Wall -o fasta_validate ./fasta_validate.c $(pkg-config --cflags --libs python3)
=======
	gcc $(FLAGS) -o fasta_validate ./fasta_validate.c
>>>>>>> 0ff2e874

install: all
	cp fasta_validate /usr/local/bin

test: all
	./test.sh

clean:
	rm -f fasta_validate<|MERGE_RESOLUTION|>--- conflicted
+++ resolved
@@ -3,11 +3,7 @@
 FLAGS := $(FLAGS) -Wall -std=c99
 
 all:
-<<<<<<< HEAD
 	gcc $(FLAGS) -Wall -o fasta_validate ./fasta_validate.c $(pkg-config --cflags --libs python3)
-=======
-	gcc $(FLAGS) -o fasta_validate ./fasta_validate.c
->>>>>>> 0ff2e874
 
 install: all
 	cp fasta_validate /usr/local/bin
